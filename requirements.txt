--- conflicted
+++ resolved
@@ -12,12 +12,8 @@
 
 sentence-transformers>=2.6.0
 transformers==4.41.2
-<<<<<<< HEAD
-# torch==2.5.1
-=======
 # Pin torch to the latest available CUDA 12.1 build (no 2.6.0 yet)
 torch==2.5.1 #+cu121 --index-url https://download.pytorch.org/whl/cu121
->>>>>>> cd18f563
 
 nltk>=3.9
 spacy>=3.7.3
