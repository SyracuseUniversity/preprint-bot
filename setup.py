--- conflicted
+++ resolved
@@ -19,12 +19,8 @@
         "numpy>=1.26.0",
         "sentence-transformers>=2.6.0",
         "transformers==4.41.2",
-<<<<<<< HEAD
-        "torch>=2.5.1",  # normal torch required
-=======
         # Torch + CUDA 12.1 build — requires extra index URL from PyTorch
         "torch==2.5.1", #+cu121",
->>>>>>> aa2577d1
         "nltk>=3.9",
         "spacy>=3.7.3",
         "faiss-cpu>=1.7.4",
