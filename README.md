# Preprint Bot

Preprint Bot is an AI-based pipeline that automates the discovery of relevant academic preprints from various preprint servers. It takes a collection of your own research papers, finds the latest preprints in a specified category, and generates a ranked list of recommendations based on semantic content similarity. The final list of recommendations with a concise summary is delivered to you by email.

## How It Works

1.  **Fetch**: Queries the preprint server API for the most recent papers in a category
2. **Download & Parse**: Downloads the PDFs for the new papers. It then uses a running GROBID instance to parse both the new PDFs and the user's reference PDFs into structured text.
3. **Summarization**: Generates an additional AI-based summary for each new paper
4. **Embed**: Uses Transformer models to convert the abstracts and section texts of all papers into numerical vectors (embeddings)
5. **Match**: Compares the vectors from the user's papers against the new preprints to calculate a similarity score
6. **Rank & Save**: Filters out matches below a certain threshold and saves the final, ranked list. 
7. **Email**(under development): Reads the ranked list and sends the report to a specified user email address

## Setup & Installation
1. **Prerequisites**: This project requires a locally running GROBID server. GROBID is a machine learning tool that parses scholarly documents.
	- Follow the official  [GROBID installation instructions](https://grobid.readthedocs.io/en/latest/Install-Grobid/) to set it up.
	- The pipeline expects the GROBID server to be available at `http://localhost:8070`.
2. **Clone the Repository**
	```
	git clone https://github.com/SyracuseUniversity/preprint-bot.git
	cd preprint-bot
	```
3. **Install Dependencies**: It is recommended to use a virtual environment
	```
	conda create -n preprint-bot -y -c conda-forge "python>=3.12"  
	conda activate preprint-bot
	```
	```
	python -m venv venv source venv/bin/activate # On Windows, use `venv\Scripts\activate` 
	pip install .
	```
<<<<<<< HEAD
4. **Optional Dependencies**: If you want to install optional dependencies such as - GPU supported PyTorch or Qdrant client for similarity matching use:
	```
	pip install preprint_bot[all]
	```
=======
4. **Optional Dependencies**: If you want to install optional dependencies such as GPU supported PyTorch or Qdrant client for similarity matching use:
```
pip install preprint_bot[all]
```
>>>>>>> 184d7576
## Usage
1. **Add Your Papers**: You will be prompted to select the folder with your own research corpus, or you can drop them in `user_pdfs` which would be the default folder for the corpus. 
2. **Run the Pipeline**: Execute the main pipeline script from your terminal. You can specify the category, similarity threshold and other options.
	```
	preprint_bot --category cs.LG --threshold medium
	```
	- The `--category` argument specifies the category of papers to search.
	- The `--threshold` can be `low`, `medium`, or `high` to control how strict the matching is.
	- This process can take a while, especially the first time it runs. You can use `--skip-` flags (e.g., `--skip-download`, `--skip-parse`, `--skip-summarize`,`--skip-embed`) on subsequent runs to reuse previous results.
3. **Send the Email Report**: After the pipeline successfully creates the `ranked_matches.json` file, which will then be sent as an email.<|MERGE_RESOLUTION|>--- conflicted
+++ resolved
@@ -30,17 +30,10 @@
 	python -m venv venv source venv/bin/activate # On Windows, use `venv\Scripts\activate` 
 	pip install .
 	```
-<<<<<<< HEAD
 4. **Optional Dependencies**: If you want to install optional dependencies such as - GPU supported PyTorch or Qdrant client for similarity matching use:
 	```
 	pip install preprint_bot[all]
 	```
-=======
-4. **Optional Dependencies**: If you want to install optional dependencies such as GPU supported PyTorch or Qdrant client for similarity matching use:
-```
-pip install preprint_bot[all]
-```
->>>>>>> 184d7576
 ## Usage
 1. **Add Your Papers**: You will be prompted to select the folder with your own research corpus, or you can drop them in `user_pdfs` which would be the default folder for the corpus. 
 2. **Run the Pipeline**: Execute the main pipeline script from your terminal. You can specify the category, similarity threshold and other options.
