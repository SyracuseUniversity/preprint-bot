--- conflicted
+++ resolved
@@ -112,57 +112,7 @@
         except Exception as e:
             print(f"Error with {entry.id}: {e}")
 
-<<<<<<< HEAD
-def fetch_and_parse(category: str):
-    """
-    Fetches and processes recent arXiv entries using GROBID.
 
-    Returns a list of metadata dicts: {title, summary, arxiv_url, published}
-    """
-    entries = get_recent_arxiv_entries(category, MAX_RESULTS)
-    print(f"Fetched {len(entries)} entries from arXiv.")
-
-    for entry in entries:
-        try:
-            arxiv_id = entry.id.split('/')[-1]
-            print(f"\nProcessing {arxiv_id}")
-            pdf_bytes, _ = get_arxiv_pdf_bytes(entry.id)
-            result = extract_grobid_sections_from_bytes(pdf_bytes)
-
-            tokenized = {
-                'title': spacy_tokenize(result['title']),
-                'abstract': spacy_tokenize(result['abstract']),
-                'sections': [
-                    {
-                        'header': sec['header'],
-                        'tokens': spacy_tokenize(sec['text'])
-                    } for sec in result['sections']
-                ]
-            }
-
-            write_output(arxiv_id, result, tokenized)
-            write_jsonl(arxiv_id, result, tokenized)
-
-            time.sleep(30)  # Rate limiting
-
-        except Exception as e:
-            print(f"Error with {entry.id}: {e}")
-
-    return [
-        {
-            "title": e.title,
-            "summary": e.summary,
-            "arxiv_url": e.id,
-            "published": e.published
-        }
-        for e in entries
-    ]
-
-
-import argparse
-
-=======
->>>>>>> 80aae33a
 if __name__ == "__main__":
     parser = argparse.ArgumentParser(
         description="Fetch and process arXiv papers by keywords, category, or both."
